"""Zammad MCP Server implementation."""

import base64
import html
import json
import logging
import os
import time
from collections.abc import AsyncIterator
from contextlib import asynccontextmanager
from pathlib import Path
from typing import Any, Protocol, TypeVar

import requests
from dotenv import load_dotenv
from mcp.server.fastmcp import FastMCP

from .client import ZammadClient
from .models import (
    Article,
    ArticleCreate,
    Attachment,
    AttachmentDownloadError,
    DownloadAttachmentParams,
    GetArticleAttachmentsParams,
    GetOrganizationParams,
    GetTicketParams,
    GetTicketStatsParams,
    GetUserParams,
    Group,
    ListParams,
    Organization,
    PriorityBrief,
    ResponseFormat,
    SearchOrganizationsParams,
    SearchUsersParams,
    StateBrief,
    TagOperationParams,
    TagOperationResult,
    Ticket,
    TicketCreate,
    TicketIdGuidanceError,
    TicketPriority,
    TicketSearchParams,
    TicketState,
    TicketStats,
    TicketUpdateParams,
    User,
    UserBrief,
)


# Protocol for items that can be dumped to dict (for type safety)
class _Dumpable(Protocol):
    """Protocol for Pydantic models with id, name, and model_dump."""

    id: int
    name: str

    def model_dump(self) -> dict[str, Any]: ...


T = TypeVar("T", bound=_Dumpable)

# Configure logging
logger = logging.getLogger(__name__)

# Constants
MAX_PAGES_FOR_TICKET_SCAN = 1000
MAX_TICKETS_PER_STATE_IN_QUEUE = 10
MAX_PER_PAGE = 100  # Maximum results per page for pagination
CHARACTER_LIMIT = int(os.getenv("ZAMMAD_MCP_CHARACTER_LIMIT", "25000"))  # Maximum response size in characters

# Zammad state type IDs (from Zammad API)
STATE_TYPE_NEW = 1
STATE_TYPE_OPEN = 2
STATE_TYPE_CLOSED = 3
STATE_TYPE_PENDING_REMINDER = 4
STATE_TYPE_PENDING_CLOSE = 5


def _brief_field(value: Any, attr: str) -> str:
    """Extract a field from a Brief model or return Unknown.

    Handles StateBrief, PriorityBrief, UserBrief objects or string fallbacks.

    Args:
        value: The value to extract from (Brief model, string, or None)
        attr: The attribute name to extract

    Returns:
        The extracted value or "Unknown"
    """
    if isinstance(value, StateBrief | PriorityBrief | UserBrief):
        v = getattr(value, attr, None)
        return v or "Unknown"
    if isinstance(value, str):
        return value
    return "Unknown"


def _escape_article_body(article: Article) -> str:
    """Escape HTML in article bodies to prevent injection.

    Args:
        article: The article to get the body from

    Returns:
        HTML-escaped body if content type is HTML, otherwise raw body
    """
    ct = (getattr(article, "content_type", None) or "").lower()
    return html.escape(article.body) if "html" in ct else article.body


def _truncate_response(content: str, limit: int = CHARACTER_LIMIT) -> str:
    """Truncate response with helpful message if over limit.

    For JSON responses, preserves validity by shrinking arrays and adding metadata.
    For markdown/text responses, appends a truncation warning.

    Args:
        content: The content to potentially truncate
        limit: Maximum character limit (default: CHARACTER_LIMIT)

    Returns:
        Original content if under limit, truncated content with warning if over
    """
    if len(content) <= limit:
        return content

    # Try to preserve JSON validity if the content is JSON
    stripped = content.lstrip()
    if stripped.startswith("{"):
        try:
            obj = json.loads(content)
            original_size = len(content)

            # Use compact JSON (no indentation) if significantly over limit to fit more items
            use_compact = original_size > limit * 1.2

            # Attempt to shrink the "items" array until under limit using binary search
            if "items" in obj and isinstance(obj["items"], list):
                original_items = obj["items"]
                items_count = len(original_items)

                # Binary search to find max items that fit under limit
                left, right = 0, items_count
                while left < right:
                    mid = (left + right + 1) // 2
                    obj["items"] = original_items[:mid]
                    json_str = (
                        json.dumps(obj, separators=(",", ":"), default=str)
                        if use_compact
                        else json.dumps(obj, indent=2, default=str)
                    )
                    if len(json_str) <= limit:
                        left = mid
                    else:
                        right = mid - 1

                obj["items"] = original_items[:left]

            # Add metadata about truncation
            meta = obj.setdefault("_meta", {})
            meta.update(
                {
                    "truncated": True,
                    "original_size": original_size,
                    "limit": limit,
                    "note": "Response truncated; reduce page/per_page or add filters.",
                }
            )

            # Ensure final JSON (including metadata) fits under limit
            # Iteratively remove items if metadata pushed us over
            if "items" in obj and isinstance(obj["items"], list):
                json_str = (
                    json.dumps(obj, separators=(",", ":"), default=str)
                    if use_compact
                    else json.dumps(obj, indent=2, default=str)
                )
                while obj["items"] and len(json_str) > limit:
                    obj["items"].pop()
                    json_str = (
                        json.dumps(obj, separators=(",", ":"), default=str)
                        if use_compact
                        else json.dumps(obj, indent=2, default=str)
                    )

            return (
                json.dumps(obj, separators=(",", ":"), default=str)
                if use_compact
                else json.dumps(obj, indent=2, default=str)
            )
        except Exception as e:
            # fall back to plaintext truncation if JSON parsing fails
            logger.debug("Failed to parse/truncate JSON response: %s", e, exc_info=True)

    # Plaintext/Markdown truncation with visible warning
    truncated = content[:limit]
    truncated += "\n\n⚠️ **Response Truncated**\n"
    truncated += f"Response size ({len(content)} chars) exceeds limit ({limit} chars).\n"
    truncated += "Use pagination (page/per_page) or add filters to see more results."
    return truncated


def _format_tickets_markdown(tickets: list[Ticket], query_info: str = "Search Results") -> str:
    """Format tickets as markdown for human readability.

    Args:
        tickets: List of tickets to format
        query_info: Description of the query/search

    Returns:
        Markdown-formatted string
    """
    lines = [f"# Ticket Search Results: {query_info}", ""]
    lines.append(f"Found {len(tickets)} ticket(s)")
    lines.append("")

    for ticket in tickets:
        # Handle expanded fields with safe fallback
        if isinstance(ticket.state, StateBrief):
            state_name = ticket.state.name
        elif isinstance(ticket.state, str):
            state_name = ticket.state
        else:
            state_name = "Unknown"
        if isinstance(ticket.priority, PriorityBrief):
            priority_name = ticket.priority.name
        elif isinstance(ticket.priority, str):
            priority_name = ticket.priority
        else:
            priority_name = "Unknown"

        lines.append(f"## Ticket #{ticket.number} - {ticket.title}")
        lines.append(f"- **ID**: {ticket.id}")
        lines.append(f"- **State**: {state_name}")
        lines.append(f"- **Priority**: {priority_name}")
        # Use isoformat() to include timezone information if available
        lines.append(f"- **Created**: {ticket.created_at.isoformat()}")
        lines.append("")

    return "\n".join(lines)


def _format_tickets_json(tickets: list[Ticket], total: int | None, page: int, per_page: int) -> str:
    """Format tickets as JSON for programmatic processing.

    Args:
        tickets: List of tickets to format
        total: Total count of matching tickets across all pages (None if unknown)
        page: Current page number
        per_page: Results per page

    Returns:
        JSON-formatted string with pagination metadata
    """
    response: dict[str, Any] = {
        "items": [ticket.model_dump() for ticket in tickets],
        "total": total,  # None when true total is unknown
        "count": len(tickets),
        "page": page,
        "per_page": per_page,
        "offset": (page - 1) * per_page,
        "has_more": len(tickets) == per_page,  # heuristic when total unknown
        "next_page": page + 1 if len(tickets) == per_page else None,
        "next_offset": page * per_page if len(tickets) == per_page else None,
        "_meta": {},  # Pre-allocated for truncation flags
    }

    return json.dumps(response, indent=2, default=str)


def _format_users_markdown(users: list[User], query_info: str = "Search Results") -> str:
    """Format users as markdown for human readability.

    Args:
        users: List of users to format
        query_info: Description of the query/search

    Returns:
        Markdown-formatted string
    """
    lines = [f"# User Search Results: {query_info}", ""]
    lines.append(f"Found {len(users)} user(s)")
    lines.append("")

    for user in users:
        full_name = f"{user.firstname or ''} {user.lastname or ''}".strip() or "N/A"
        lines.append(f"## {full_name}")
        lines.append(f"- **ID**: {user.id}")
        lines.append(f"- **Email**: {user.email or 'N/A'}")
        lines.append(f"- **Login**: {user.login or 'N/A'}")
        lines.append(f"- **Active**: {user.active}")
        lines.append("")

    return "\n".join(lines)


def _format_users_json(users: list[User], total: int | None, page: int, per_page: int) -> str:
    """Format users as JSON for programmatic processing.

    Args:
        users: List of users to format
        total: Total count of matching users across all pages (None if unknown)
        page: Current page number
        per_page: Results per page

    Returns:
        JSON-formatted string with pagination metadata
    """
    response: dict[str, Any] = {
        "items": [user.model_dump() for user in users],
        "total": total,  # None when true total is unknown
        "count": len(users),
        "page": page,
        "per_page": per_page,
        "offset": (page - 1) * per_page,
        "has_more": len(users) == per_page,  # heuristic when total unknown
        "next_page": page + 1 if len(users) == per_page else None,
        "next_offset": page * per_page if len(users) == per_page else None,
        "_meta": {},  # Pre-allocated for truncation flags
    }

    return json.dumps(response, indent=2, default=str)


def _format_organizations_markdown(orgs: list[Organization], query_info: str = "Search Results") -> str:
    """Format organizations as markdown for human readability.

    Args:
        orgs: List of organizations to format
        query_info: Description of the query/search

    Returns:
        Markdown-formatted string
    """
    lines = [f"# Organization Search Results: {query_info}", ""]
    lines.append(f"Found {len(orgs)} organization(s)")
    lines.append("")

    for org in orgs:
        lines.append(f"## {org.name}")
        lines.append(f"- **ID**: {org.id}")
        lines.append(f"- **Active**: {org.active}")
        lines.append("")

    return "\n".join(lines)


def _format_organizations_json(orgs: list[Organization], total: int | None, page: int, per_page: int) -> str:
    """Format organizations as JSON for programmatic processing.

    Args:
        orgs: List of organizations to format
        total: Total count of matching organizations across all pages (None if unknown)
        page: Current page number
        per_page: Results per page

    Returns:
        JSON-formatted string with pagination metadata
    """
    response: dict[str, Any] = {
        "items": [org.model_dump() for org in orgs],
        "total": total,  # None when true total is unknown
        "count": len(orgs),
        "page": page,
        "per_page": per_page,
        "offset": (page - 1) * per_page,
        "has_more": len(orgs) == per_page,  # heuristic when total unknown
        "next_page": page + 1 if len(orgs) == per_page else None,
        "next_offset": page * per_page if len(orgs) == per_page else None,
        "_meta": {},  # Pre-allocated for truncation flags
    }

    return json.dumps(response, indent=2, default=str)


def _format_list_markdown(items: list[Group] | list[TicketState] | list[TicketPriority], item_type: str) -> str:
    """Format a generic list as markdown for human readability.

    Args:
        items: List of items to format
        item_type: Type of items (e.g., "Group", "State", "Priority")

    Returns:
        Markdown-formatted string
    """
    # Sort items by id for stable ordering
    sorted_items = sorted(items, key=lambda x: x.id)

    lines = [f"# {item_type} List", ""]
    lines.append(f"Found {len(sorted_items)} {item_type.lower()}(s)")
    lines.append("")

    for item in sorted_items:
        lines.append(f"- **{item.name}** (ID: {item.id})")  # type: ignore[attr-defined]

    return "\n".join(lines)


def _format_list_json(items: list[T]) -> str:
    """Format a generic list as JSON for programmatic processing.

    Args:
        items: List of items to format (must have id, name, and model_dump())

    Returns:
        JSON-formatted string with pagination metadata
    """
    # Sort items by id for stable ordering
    sorted_items = sorted(items, key=lambda x: x.id)

    # Since these are complete cached lists, pagination shows all items on page 1
    total = len(sorted_items)
    page = 1
    per_page = total
    offset = 0

    response: dict[str, Any] = {
<<<<<<< HEAD
        "items": [item.model_dump() for item in sorted_items],
=======
        "items": [item.model_dump() for item in sorted_items],  # type: ignore[attr-defined]
>>>>>>> c4605561
        "total": total,
        "count": total,
        "page": page,
        "per_page": per_page,
        "offset": offset,
        "has_more": False,  # Always false for complete lists
        "next_page": None,
        "next_offset": None,
        "_meta": {},  # Pre-allocated for truncation flags
    }

    return json.dumps(response, indent=2, default=str)


def _handle_api_error(e: Exception, context: str = "operation") -> str:
    """Format errors with actionable guidance for LLM agents.

    Args:
        e: The exception that occurred
        context: Description of what was being attempted

    Returns:
        Formatted error message with guidance
    """
    error_msg = str(e).lower()

    # Check for specific error patterns
    if "not found" in error_msg or "404" in error_msg:
        return f"Error: Resource not found during {context}. Please verify the ID is correct and you have access."

    if "forbidden" in error_msg or "403" in error_msg:
        return f"Error: Permission denied for {context}. Your credentials lack access to this resource."

    if "unauthorized" in error_msg or "401" in error_msg:
        return f"Error: Authentication failed for {context}. Check ZAMMAD_HTTP_TOKEN is valid."

    if "timeout" in error_msg:
        return f"Error: Request timeout during {context}. The server may be slow - try again or reduce the scope."

    if "connection" in error_msg or "network" in error_msg:
        return f"Error: Network issue during {context}. Check ZAMMAD_URL is correct and the server is reachable."

    # Generic error with type information
    return f"Error during {context}: {type(e).__name__} - {e}"


class ZammadMCPServer:
    """Zammad MCP Server with proper client lifecycle management."""

    def __init__(self) -> None:
        """Initialize the server."""
        self.client: ZammadClient | None = None
        # Create FastMCP with lifespan configured
        self.mcp = FastMCP("Zammad MCP Server", lifespan=self._create_lifespan())
        self._setup_tools()
        self._setup_resources()
        self._setup_prompts()

    def _create_lifespan(self) -> Any:
        """Create the lifespan context manager for the server."""

        @asynccontextmanager
        async def lifespan(_app: FastMCP) -> AsyncIterator[None]:
            """Initialize resources on startup and cleanup on shutdown."""
            await self.initialize()
            try:
                yield
            finally:
                if self.client is not None:
                    self.client = None
                    logger.info("Zammad client cleaned up")

        return lifespan

    def get_client(self) -> ZammadClient:
        """Get the Zammad client, ensuring it's initialized."""
        if not self.client:
            raise RuntimeError("Zammad client not initialized")
        return self.client

    async def initialize(self) -> None:
        """Initialize the Zammad client on server startup."""
        # Load environment variables from .env files
        # First, try to load from current working directory
        cwd_env = Path.cwd() / ".env"
        if cwd_env.exists():
            load_dotenv(cwd_env)
            logger.info("Loaded environment from %s", cwd_env)

        # Then, try to load from .envrc if it exists and convert to .env format
        envrc_path = Path.cwd() / ".envrc"
        if envrc_path.exists() and not os.environ.get("ZAMMAD_URL"):
            # If .envrc exists but env vars aren't set, warn the user
            logger.warning(
                "Found .envrc but environment variables not loaded. Consider using direnv or creating a .env file"
            )

        # Also support loading from parent directories (for when running from subdirs)
        load_dotenv()

        try:
            self.client = ZammadClient()
            logger.info("Zammad client initialized successfully")

            # Test connection
            current_user = self.client.get_current_user()
            logger.info("Connected as user ID: %s", current_user.get("id", "unknown"))
        except Exception:
            logger.exception("Failed to initialize Zammad client")
            raise

    def _setup_tools(self) -> None:
        """Register all tools with the MCP server."""
        self._setup_ticket_tools()
        self._setup_user_org_tools()
        self._setup_system_tools()

    def _setup_ticket_tools(self) -> None:  # noqa: PLR0915
        """Register ticket-related tools."""

        @self.mcp.tool(
            annotations={
                "readOnlyHint": True,
                "destructiveHint": False,
                "idempotentHint": True,
                "openWorldHint": True,
            }
        )
        def zammad_search_tickets(params: TicketSearchParams) -> str:
            """Search for tickets with various filters.

            Args:
                params: Search parameters including filters and pagination

            Returns:
                Formatted response in either JSON or Markdown format
            """
            client = self.get_client()

            # Extract search parameters (exclude response_format for API call)
            search_params = params.model_dump(exclude={"response_format"}, exclude_none=True)
            tickets_data = client.search_tickets(**search_params)

            tickets = [Ticket(**ticket) for ticket in tickets_data]

            # Build query info string
            filter_parts = {
                "query": params.query,
                "state": params.state,
                "priority": params.priority,
                "group": params.group,
                "owner": params.owner,
                "customer": params.customer,
            }
            filters = [f"{k}='{v}'" for k, v in filter_parts.items() if v]
            query_info = ", ".join(filters) if filters else "All tickets"

            # Format response
            if params.response_format == ResponseFormat.JSON:
                result = _format_tickets_json(tickets, None, params.page, params.per_page)
            else:
                result = _format_tickets_markdown(tickets, query_info)

            return _truncate_response(result)

        @self.mcp.tool(
            annotations={
                "readOnlyHint": True,
                "destructiveHint": False,
                "idempotentHint": True,
                "openWorldHint": True,
            }
        )
        def zammad_get_ticket(params: GetTicketParams) -> Ticket:
            """Get detailed information about a specific ticket.

            Args:
                params: Get ticket parameters including ticket_id and article options.
                       ticket_id must be the internal database ID (NOT the display number).
                       Use the 'id' field from search results, not the 'number' field.
                       Example: For "Ticket #65003", use the 'id' value from search results.

            Returns:
                Ticket details including articles if requested

            Note: Large tickets with many articles may exceed token limits. Use article_limit
            to control the response size. Articles are returned in chronological order.
            """
            client = self.get_client()
<<<<<<< HEAD
# At the top of mcp_zammad/server.py (file-scope):
class TicketIdGuidanceError(ValueError):
    def __init__(self, ticket_id: int):
        super().__init__(
            f"Ticket ID {ticket_id} not found. "
            "Use the internal 'id' from search results, not the display 'number'. "
            "Example: For ticket #65003, search first to find its internal ID."
        )
=======
            try:
                ticket_data = client.get_ticket(
                    ticket_id=params.ticket_id,
                    include_articles=params.include_articles,
                    article_limit=params.article_limit,
                    article_offset=params.article_offset,
                )
                return Ticket(**ticket_data)
            except Exception as e:
                error_msg = str(e).lower()
                if "not found" in error_msg or "couldn't find" in error_msg:
                    raise ValueError(
                        f"Ticket ID {params.ticket_id} not found. "
                        f"Note: Use the internal 'id' field from search results, not the display 'number'. "
                        f"Example: For ticket #65003, search first to find its internal ID."
                    ) from e
                raise
>>>>>>> c4605561

# …later, inside the MCP tool implementation:
            try:
                ticket_data = client.get_ticket(
                    ticket_id=params.ticket_id,
                    include_articles=params.include_articles,
                    article_limit=params.article_limit,
                    article_offset=params.article_offset,
                )
                return Ticket(**ticket_data)
            except Exception as e:
                error_msg = str(e).lower()
                if "not found" in error_msg or "couldn't find" in error_msg:
                    raise TicketIdGuidanceError(params.ticket_id) from e
                raise
        @self.mcp.tool(
            annotations={
                "readOnlyHint": False,
                "destructiveHint": False,
                "idempotentHint": False,
                "openWorldHint": True,
            }
        )
        def zammad_create_ticket(params: TicketCreate) -> Ticket:
            """Create a new ticket in Zammad.

            Args:
                params: Ticket creation parameters

            Returns:
                The created ticket
            """
            client = self.get_client()
            ticket_data = client.create_ticket(**params.model_dump(exclude_none=True, mode="json"))

            return Ticket(**ticket_data)

        @self.mcp.tool(
            annotations={
                "readOnlyHint": False,
                "destructiveHint": False,
                "idempotentHint": False,
                "openWorldHint": True,
            }
        )
        def zammad_update_ticket(params: TicketUpdateParams) -> Ticket:
            """Update an existing ticket.

            Args:
                params: Ticket update parameters including ticket_id and fields to update.
                       ticket_id must be the internal database ID (NOT the display number).
                       Use the 'id' field from search results, not the 'number' field.
                       Example: For "Ticket #65003", use the 'id' value from search results.

            Returns:
                The updated ticket
            """
            client = self.get_client()
            try:
                # Extract ticket_id and update fields separately
                update_data = params.model_dump(exclude={"ticket_id"}, exclude_none=True)
                ticket_data = client.update_ticket(ticket_id=params.ticket_id, **update_data)
                return Ticket(**ticket_data)
            except Exception as e:
                error_msg = str(e).lower()
                if "not found" in error_msg or "couldn't find" in error_msg:
<<<<<<< HEAD
                    raise TicketIdGuidanceError(params.ticket_id) from e
=======
                    raise ValueError(
                        f"Ticket ID {params.ticket_id} not found. "
                        f"Note: Use the internal 'id' field from search results, not the display 'number'. "
                        f"Example: For ticket #65003, search first to find its internal ID."
                    ) from e
>>>>>>> c4605561
                raise

        @self.mcp.tool(
            annotations={
                "readOnlyHint": False,
                "destructiveHint": False,
                "idempotentHint": False,
                "openWorldHint": True,
            }
        )
        def zammad_add_article(params: ArticleCreate) -> Article:
            """Add an article (comment/note) to a ticket.

            Args:
                params: Article creation parameters including ticket_id.
                       ticket_id must be the internal database ID (NOT the display number).
                       Use the 'id' field from search results, not the 'number' field.
                       Example: For "Ticket #65003", use the 'id' value from search results.

            Returns:
                The created article
            """
            client = self.get_client()
            # Extract ticket_id and article_type separately to avoid duplicate kwargs
            # Use mode="json" to convert enums to strings, by_alias=True for API compatibility
            article_params = params.model_dump(mode="json", by_alias=True, exclude={"ticket_id", "article_type"})
            article_data = client.add_article(
                ticket_id=params.ticket_id, article_type=params.article_type.value, **article_params
            )

            return Article(**article_data)

        @self.mcp.tool(
            annotations={
                "readOnlyHint": True,
                "destructiveHint": False,
                "idempotentHint": True,
                "openWorldHint": True,
            }
        )
        def zammad_get_article_attachments(params: GetArticleAttachmentsParams) -> list[Attachment]:
            """Get list of attachments for a ticket article.

            Args:
                params: Article attachments request parameters including ticket_id.
                       ticket_id must be the internal database ID (NOT the display number).
                       Use the 'id' field from search results, not the 'number' field.
                       Example: For "Ticket #65003", use the 'id' value from search results.

            Returns:
                List of attachment information
            """
            client = self.get_client()
            attachments_data = client.get_article_attachments(params.ticket_id, params.article_id)
            return [Attachment(**attachment) for attachment in attachments_data]

        @self.mcp.tool(
            annotations={
                "readOnlyHint": True,
                "destructiveHint": False,
                "idempotentHint": True,
                "openWorldHint": True,
            }
        )
        def zammad_download_attachment(params: DownloadAttachmentParams) -> str:
            """Download an attachment from a ticket article.

            Args:
                params: Download attachment parameters including ticket_id.
                       ticket_id must be the internal database ID (NOT the display number).
                       Use the 'id' field from search results, not the 'number' field.
                       Example: For "Ticket #65003", use the 'id' value from search results.

            Returns:
                Base64-encoded attachment content

            Raises:
                AttachmentDownloadError: If attachment download fails or exceeds max_bytes
            """
            client = self.get_client()
            try:
                attachment_data = client.download_attachment(params.ticket_id, params.article_id, params.attachment_id)
            except (requests.exceptions.RequestException, ValueError, AttachmentDownloadError) as e:
                raise AttachmentDownloadError(
                    ticket_id=params.ticket_id,
                    article_id=params.article_id,
                    attachment_id=params.attachment_id,
                    original_error=e,
                ) from e

            # Guard against very large attachments
            if params.max_bytes is not None and len(attachment_data) > params.max_bytes:
                raise AttachmentDownloadError(
                    ticket_id=params.ticket_id,
                    article_id=params.article_id,
                    attachment_id=params.attachment_id,
                    original_error=ValueError(
                        f"Attachment size {len(attachment_data)} bytes exceeds max_bytes={params.max_bytes}"
                    ),
                )

            # Convert bytes to base64 string for transmission
            return base64.b64encode(attachment_data).decode("utf-8")

        @self.mcp.tool(
            annotations={
                "readOnlyHint": False,
                "destructiveHint": False,
                "idempotentHint": True,
                "openWorldHint": True,
            }
        )
        def zammad_add_ticket_tag(params: TagOperationParams) -> TagOperationResult:
            """Add a tag to a ticket.

            Args:
                params: Tag operation parameters including ticket_id.
                       ticket_id must be the internal database ID (NOT the display number).
                       Use the 'id' field from search results, not the 'number' field.
                       Example: For "Ticket #65003", use the 'id' value from search results.

            Returns:
                Operation result with success status
            """
            client = self.get_client()
            result = client.add_ticket_tag(params.ticket_id, params.tag)
            return TagOperationResult(**result)

        @self.mcp.tool(
            annotations={
                "readOnlyHint": False,
                "destructiveHint": False,
                "idempotentHint": True,
                "openWorldHint": True,
            }
        )
        def zammad_remove_ticket_tag(params: TagOperationParams) -> TagOperationResult:
            """Remove a tag from a ticket.

            Args:
                params: Tag operation parameters including ticket_id.
                       ticket_id must be the internal database ID (NOT the display number).
                       Use the 'id' field from search results, not the 'number' field.
                       Example: For "Ticket #65003", use the 'id' value from search results.

            Returns:
                Operation result with success status
            """
            client = self.get_client()
            result = client.remove_ticket_tag(params.ticket_id, params.tag)
            return TagOperationResult(**result)

    def _setup_user_org_tools(self) -> None:
        """Register user and organization tools."""

        @self.mcp.tool(
            annotations={
                "readOnlyHint": True,
                "destructiveHint": False,
                "idempotentHint": True,
                "openWorldHint": True,
            }
        )
        def zammad_get_user(params: GetUserParams) -> User:
            """Get user information by ID.

            Args:
                params: Get user parameters

            Returns:
                User details
            """
            client = self.get_client()
            user_data = client.get_user(params.user_id)
            return User(**user_data)

        @self.mcp.tool(
            annotations={
                "readOnlyHint": True,
                "destructiveHint": False,
                "idempotentHint": True,
                "openWorldHint": True,
            }
        )
        def zammad_search_users(params: SearchUsersParams) -> str:
            """Search for users.

            Args:
                params: Search users parameters

            Returns:
                Formatted response in either JSON or Markdown format
            """
            client = self.get_client()
            users_data = client.search_users(query=params.query, page=params.page, per_page=params.per_page)
            users = [User(**user) for user in users_data]

            # Format response
            if params.response_format == ResponseFormat.JSON:
                result = _format_users_json(users, None, params.page, params.per_page)
            else:
                result = _format_users_markdown(users, f"query='{params.query}'")

            return _truncate_response(result)

        @self.mcp.tool(
            annotations={
                "readOnlyHint": True,
                "destructiveHint": False,
                "idempotentHint": True,
                "openWorldHint": True,
            }
        )
        def zammad_get_organization(params: GetOrganizationParams) -> Organization:
            """Get organization information by ID.

            Args:
                params: Get organization parameters

            Returns:
                Organization details
            """
            client = self.get_client()
            org_data = client.get_organization(params.org_id)
            return Organization(**org_data)

        @self.mcp.tool(
            annotations={
                "readOnlyHint": True,
                "destructiveHint": False,
                "idempotentHint": True,
                "openWorldHint": True,
            }
        )
        def zammad_search_organizations(params: SearchOrganizationsParams) -> str:
            """Search for organizations.

            Args:
                params: Search organizations parameters

            Returns:
                Formatted response in either JSON or Markdown format
            """
            client = self.get_client()
            orgs_data = client.search_organizations(query=params.query, page=params.page, per_page=params.per_page)
            orgs = [Organization(**org) for org in orgs_data]

            # Format response
            if params.response_format == ResponseFormat.JSON:
                result = _format_organizations_json(orgs, None, params.page, params.per_page)
            else:
                result = _format_organizations_markdown(orgs, f"query='{params.query}'")

            return _truncate_response(result)

        @self.mcp.tool(
            annotations={
                "readOnlyHint": True,
                "destructiveHint": False,
                "idempotentHint": True,
                "openWorldHint": True,
            }
        )
        def zammad_get_current_user() -> User:
            """Get information about the currently authenticated user.

            Returns:
                Current user details
            """
            client = self.get_client()
            user_data = client.get_current_user()
            return User(**user_data)

    def _get_cached_groups(self) -> list[Group]:
        """Get cached list of groups."""
        if not hasattr(self, "_groups_cache"):
            client = self.get_client()
            groups_data = client.get_groups()
            self._groups_cache = [Group(**group) for group in groups_data]
        return self._groups_cache

    def _get_cached_states(self) -> list[TicketState]:
        """Get cached list of ticket states."""
        if not hasattr(self, "_states_cache"):
            client = self.get_client()
            states_data = client.get_ticket_states()
            self._states_cache = [TicketState(**state) for state in states_data]
        return self._states_cache

    def _get_cached_priorities(self) -> list[TicketPriority]:
        """Get cached list of ticket priorities."""
        if not hasattr(self, "_priorities_cache"):
            client = self.get_client()
            priorities_data = client.get_ticket_priorities()
            self._priorities_cache = [TicketPriority(**priority) for priority in priorities_data]
        return self._priorities_cache

    def clear_caches(self) -> None:
        """Clear all cached data."""
        if hasattr(self, "_groups_cache"):
            del self._groups_cache
        if hasattr(self, "_states_cache"):
            del self._states_cache
        if hasattr(self, "_priorities_cache"):
            del self._priorities_cache
        if hasattr(self, "_state_type_mapping"):
            del self._state_type_mapping

    @staticmethod
    def _extract_state_name(ticket: dict[str, Any]) -> str:
        """Extract state name from a ticket, handling both string and dict formats.

        Args:
            ticket: Ticket data dictionary

        Returns:
            State name as a string
        """
        state = ticket.get("state")
        if isinstance(state, str):
            return state
        if isinstance(state, dict):
            return str(state.get("name", ""))
        return ""

    @staticmethod
    def _is_ticket_escalated(ticket: dict[str, Any]) -> bool:
        """Check if a ticket is escalated.

        Args:
            ticket: Ticket data dictionary

        Returns:
            True if ticket has any escalation time set
        """
        return bool(
            ticket.get("first_response_escalation_at")
            or ticket.get("close_escalation_at")
            or ticket.get("update_escalation_at")
        )

    def _get_state_type_mapping(self) -> dict[str, int]:
        """Get mapping of state names to state_type_id.

        Returns:
            Dictionary mapping state name to state_type_id
        """
        if not hasattr(self, "_state_type_mapping"):
            states = self._get_cached_states()
            self._state_type_mapping = {state.name: state.state_type_id for state in states}
        return self._state_type_mapping

    def _categorize_ticket_state(self, state_name: str) -> tuple[int, int, int]:
        """Categorize a ticket state into open/closed/pending counters.

        Args:
            state_name: Name of the ticket state

        Returns:
            Tuple of (open_increment, closed_increment, pending_increment)

        Note:
            Uses state_type_id from Zammad instead of string matching:
            - 1 (new), 2 (open) -> open
            - 3 (closed) -> closed
            - 4 (pending reminder), 5 (pending close) -> pending
        """
        state_type_mapping = self._get_state_type_mapping()
        state_type_id = state_type_mapping.get(state_name, 0)

        # Categorize based on state_type_id
        if state_type_id in [STATE_TYPE_NEW, STATE_TYPE_OPEN]:
            return (1, 0, 0)
        if state_type_id == STATE_TYPE_CLOSED:
            return (0, 1, 0)
        if state_type_id in [STATE_TYPE_PENDING_REMINDER, STATE_TYPE_PENDING_CLOSE]:
            return (0, 0, 1)
        return (0, 0, 0)

    def _process_ticket_batch(self, tickets: list[dict[str, Any]]) -> tuple[int, int, int, int, int]:
        """Process a batch of tickets and return updated counters.

        Args:
            tickets: List of ticket dictionaries to process

        Returns:
            Tuple of (total, open, closed, pending, escalated) counts for this batch
        """
        batch_total = len(tickets)
        batch_open = 0
        batch_closed = 0
        batch_pending = 0
        batch_escalated = 0

        for ticket in tickets:
            state_name = self._extract_state_name(ticket)
            open_inc, closed_inc, pending_inc = self._categorize_ticket_state(state_name)

            batch_open += open_inc
            batch_closed += closed_inc
            batch_pending += pending_inc

            if self._is_ticket_escalated(ticket):
                batch_escalated += 1

        return batch_total, batch_open, batch_closed, batch_pending, batch_escalated

    def _collect_ticket_stats_paginated(
        self, client: ZammadClient, group: str | None
    ) -> tuple[int, int, int, int, int, int]:
        """Collect ticket statistics using pagination.

        Args:
            client: Zammad client instance
            group: Optional group filter

        Returns:
            Tuple of (total, open, closed, pending, escalated, pages) counts
        """
        total_count = 0
        open_count = 0
        closed_count = 0
        pending_count = 0
        escalated_count = 0
        page = 1
        per_page = MAX_PER_PAGE

        while True:
            tickets = client.search_tickets(group=group, page=page, per_page=per_page)

            if not tickets:
                break

            batch_total, batch_open, batch_closed, batch_pending, batch_escalated = self._process_ticket_batch(tickets)
            total_count += batch_total
            open_count += batch_open
            closed_count += batch_closed
            pending_count += batch_pending
            escalated_count += batch_escalated

            page += 1

            if page > MAX_PAGES_FOR_TICKET_SCAN:
                logger.warning(
                    "Reached maximum page limit (%s pages), processed %s tickets - some tickets may not be counted",
                    MAX_PAGES_FOR_TICKET_SCAN,
                    total_count,
                )
                break

        return total_count, open_count, closed_count, pending_count, escalated_count, page - 1

    def _build_stats_result(
        self,
        total: int,
        open_count: int,
        closed: int,
        pending: int,
        escalated: int,
        pages: int,
        elapsed: float,
    ) -> TicketStats:
        """Build and log ticket statistics result.

        Args:
            total: Total ticket count
            open_count: Open ticket count
            closed: Closed ticket count
            pending: Pending ticket count
            escalated: Escalated ticket count
            pages: Number of pages processed
            elapsed: Elapsed time in seconds

        Returns:
            TicketStats object
        """
        logger.info(
            "Ticket statistics complete: processed %s tickets across %s pages in %.2fs "
            "(open=%s, closed=%s, pending=%s, escalated=%s)",
            total,
            pages,
            elapsed,
            open_count,
            closed,
            pending,
            escalated,
        )

        return TicketStats(
            total_count=total,
            open_count=open_count,
            closed_count=closed,
            pending_count=pending,
            escalated_count=escalated,
            avg_first_response_time=None,
            avg_resolution_time=None,
        )

    def _setup_system_tools(self) -> None:
        """Register system information tools."""

        @self.mcp.tool(
            annotations={
                "readOnlyHint": True,
                "destructiveHint": False,
                "idempotentHint": True,
                "openWorldHint": True,
            }
        )
        def zammad_get_ticket_stats(params: GetTicketStatsParams) -> TicketStats:
            """Get ticket statistics using pagination for better performance.

            Args:
                params: Ticket statistics parameters

            Returns:
                Ticket statistics

            Note: This implementation uses pagination to avoid loading all tickets
            into memory at once, improving performance for large datasets.
            """
            start_time = time.time()
            client = self.get_client()

            if params.start_date or params.end_date:
                logger.warning("Date filtering not yet implemented - ignoring date parameters")

            group_filter_msg = f" for group '{params.group}'" if params.group else ""
            logger.info("Starting ticket statistics calculation%s", group_filter_msg)

            total, open_count, closed, pending, escalated, pages = self._collect_ticket_stats_paginated(
                client, params.group
            )

            return self._build_stats_result(
                total, open_count, closed, pending, escalated, pages, time.time() - start_time
            )

        @self.mcp.tool(
            annotations={
                "readOnlyHint": True,
                "destructiveHint": False,
                "idempotentHint": True,
                "openWorldHint": True,
            }
        )
        def zammad_list_groups(params: ListParams) -> str:
            """Get all available groups (cached).

            Args:
                params: List parameters

            Returns:
                Formatted response in either JSON or Markdown format
            """
            groups = self._get_cached_groups()

            # Format response
            if params.response_format == ResponseFormat.JSON:
                result = _format_list_json(groups)
            else:
                result = _format_list_markdown(groups, "Group")

            return _truncate_response(result)

        @self.mcp.tool(
            annotations={
                "readOnlyHint": True,
                "destructiveHint": False,
                "idempotentHint": True,
                "openWorldHint": True,
            }
        )
        def zammad_list_ticket_states(params: ListParams) -> str:
            """Get all available ticket states (cached).

            Args:
                params: List parameters

            Returns:
                Formatted response in either JSON or Markdown format
            """
            states = self._get_cached_states()

            # Format response
            if params.response_format == ResponseFormat.JSON:
                result = _format_list_json(states)
            else:
                result = _format_list_markdown(states, "Ticket State")

            return _truncate_response(result)

        @self.mcp.tool(
            annotations={
                "readOnlyHint": True,
                "destructiveHint": False,
                "idempotentHint": True,
                "openWorldHint": True,
            }
        )
        def zammad_list_ticket_priorities(params: ListParams) -> str:
            """Get all available ticket priorities (cached).

            Args:
                params: List parameters

            Returns:
                Formatted response in either JSON or Markdown format
            """
            priorities = self._get_cached_priorities()

            # Format response
            if params.response_format == ResponseFormat.JSON:
                result = _format_list_json(priorities)
            else:
                result = _format_list_markdown(priorities, "Ticket Priority")

            return _truncate_response(result)

    def _setup_resources(self) -> None:
        """Register all resources with the MCP server."""
        self._setup_ticket_resource()
        self._setup_user_resource()
        self._setup_organization_resource()
        self._setup_queue_resource()

    def _setup_ticket_resource(self) -> None:
        """Register ticket resource."""

        @self.mcp.resource("zammad://ticket/{ticket_id}")
        def get_ticket_resource(ticket_id: str) -> str:
            """Get a ticket as a resource."""
            client = self.get_client()
            try:
                # Use a reasonable limit for resources to avoid huge responses
                ticket_data = client.get_ticket(int(ticket_id), include_articles=True, article_limit=20)
                ticket = Ticket(**ticket_data)

                # Normalize possibly-expanded fields using helper
                state_name = _brief_field(ticket.state, "name")
                priority_name = _brief_field(ticket.priority, "name")
                customer_email = _brief_field(ticket.customer, "email")

                # Format ticket data as readable text
                lines = [
<<<<<<< HEAD
                    f"Ticket #{ticket.number} - {ticket.title}",
                    f"ID: {ticket.id}",
=======
                    f"Ticket #{ticket.get('number', 'N/A')} - {ticket.get('title', 'No title')}",
                    f"ID: {ticket.get('id', 'N/A')}",
>>>>>>> c4605561
                    f"State: {state_name}",
                    f"Priority: {priority_name}",
                    f"Customer: {customer_email}",
                    f"Created: {ticket.created_at.isoformat()}",
                    "",
                    "Articles:",
                    "",
                ]

                # Handle articles if present
                if ticket.articles:
                    for article in ticket.articles:
                        created_by_email = _brief_field(article.created_by, "email")
                        lines.extend(
                            [
                                f"--- {article.created_at.isoformat()} by {created_by_email} ---",
                                _escape_article_body(article),
                                "",
                            ]
                        )

                return _truncate_response("\n".join(lines))
            except (requests.exceptions.RequestException, ValueError) as e:
                return _handle_api_error(e, context=f"retrieving ticket {ticket_id}")

    def _setup_user_resource(self) -> None:
        """Register user resource."""

        @self.mcp.resource("zammad://user/{user_id}")
        def get_user_resource(user_id: str) -> str:
            """Get a user as a resource."""
            client = self.get_client()
            try:
                user = client.get_user(int(user_id))

                lines = [
                    f"User: {user.get('firstname', '')} {user.get('lastname', '')}",
                    f"Email: {user.get('email', '')}",
                    f"Login: {user.get('login', '')}",
                    f"Organization: {user.get('organization', {}).get('name', 'None')}",
                    f"Active: {user.get('active', False)}",
                    f"VIP: {user.get('vip', False)}",
                    f"Created: {user.get('created_at', 'Unknown')}",
                ]

                return "\n".join(lines)
            except (requests.exceptions.RequestException, ValueError) as e:
                return _handle_api_error(e, context=f"retrieving user {user_id}")

    def _setup_organization_resource(self) -> None:
        """Register organization resource."""

        @self.mcp.resource("zammad://organization/{org_id}")
        def get_organization_resource(org_id: str) -> str:
            """Get an organization as a resource."""
            client = self.get_client()
            try:
                org = client.get_organization(int(org_id))

                lines = [
                    f"Organization: {org.get('name', '')}",
                    f"Domain: {org.get('domain', 'None')}",
                    f"Active: {org.get('active', False)}",
                    f"Note: {org.get('note', 'None')}",
                    f"Created: {org.get('created_at', 'Unknown')}",
                ]

                return "\n".join(lines)
            except (requests.exceptions.RequestException, ValueError) as e:
                return _handle_api_error(e, context=f"retrieving organization {org_id}")

    def _setup_queue_resource(self) -> None:
        """Register queue resource."""

        @self.mcp.resource("zammad://queue/{group}")
        def get_queue_resource(group: str) -> str:
            """Get ticket queue for a specific group as a resource."""
            client = self.get_client()
            try:
                # Search for tickets in the specified group with various states
                tickets = client.search_tickets(group=group, per_page=50)

                if not tickets:
                    return f"Queue for group '{group}': No tickets found"

                # Organize tickets by state
                ticket_states: dict[str, list[dict[str, Any]]] = {}
                for ticket in tickets:
                    state_name = self._extract_state_name(ticket)

                    if state_name not in ticket_states:
                        ticket_states[state_name] = []
                    ticket_states[state_name].append(ticket)

                lines = [
                    f"Queue for Group: {group}",
                    f"Total Tickets: {len(tickets)}",
                    "",
                ]

                # Add summary by state
                for state, state_tickets in sorted(ticket_states.items()):
                    lines.append(f"{state.title()} ({len(state_tickets)} tickets):")
                    for ticket in state_tickets[:MAX_TICKETS_PER_STATE_IN_QUEUE]:  # Show first N tickets per state
                        priority = ticket.get("priority", {})
                        priority_name = priority.get("name", "Unknown") if isinstance(priority, dict) else str(priority)
                        customer = ticket.get("customer", {})
                        customer_email = (
                            customer.get("email", "Unknown") if isinstance(customer, dict) else str(customer)
                        )

<<<<<<< HEAD
                        title = str(ticket.get("title", "No title"))
                        short = title[:50]
                        suffix = "..." if len(title) > len(short) else ""
                        lines.append(
                            f"  #{ticket.get('number', 'N/A')} (ID: {ticket.get('id', 'N/A')}) - {short}{suffix}"
=======
                        lines.append(
                            f"  #{ticket.get('number', 'N/A')} (ID: {ticket.get('id', 'N/A')}) - {ticket.get('title', 'No title')[:50]}..."
>>>>>>> c4605561
                        )
                        lines.append(f"    Priority: {priority_name}, Customer: {customer_email}")
                        lines.append(f"    Created: {ticket.get('created_at', 'Unknown')}")

                    if len(state_tickets) > MAX_TICKETS_PER_STATE_IN_QUEUE:
                        lines.append(f"    ... and {len(state_tickets) - MAX_TICKETS_PER_STATE_IN_QUEUE} more tickets")
                    lines.append("")

                return _truncate_response("\n".join(lines))
            except (requests.exceptions.RequestException, ValueError) as e:
                return _handle_api_error(e, context=f"retrieving queue for group '{group}'")

    def _setup_prompts(self) -> None:
        """Register all prompts with the MCP server."""

        @self.mcp.prompt()
        def analyze_ticket(ticket_id: int) -> str:
            """Generate a prompt to analyze a ticket.

            Note: ticket_id must be the internal database ID (NOT the display number).
            Use the 'id' field from search results, not the 'number' field.
            Example: For "Ticket #65003", use the 'id' value from search results.
            """
<<<<<<< HEAD
            return f"""Please analyze ticket with ID {ticket_id} from Zammad.
Use the zammad_get_ticket tool to retrieve the ticket details including all articles.
=======
            return f"""Please analyze ticket with ID {ticket_id} from Zammad. Use the zammad_get_ticket tool to retrieve the ticket details including all articles.
>>>>>>> c4605561

After retrieving the ticket, provide:
1. A summary of the issue
2. Current status and priority
3. Timeline of interactions
4. Suggested next steps or resolution

Use appropriate tools to gather any additional context about the customer or organization if needed."""

        @self.mcp.prompt()
        def draft_response(ticket_id: int, tone: str = "professional") -> str:
            """Generate a prompt to draft a response to a ticket.

            Note: ticket_id must be the internal database ID (NOT the display number).
            Use the 'id' field from search results, not the 'number' field.
            Example: For "Ticket #65003", use the 'id' value from search results.
            """
            return f"""Please help draft a {tone} response to ticket with ID {ticket_id}.

First, use zammad_get_ticket to understand the issue and conversation history. Then draft an appropriate response that:
1. Acknowledges the customer's concern
2. Provides a clear solution or next steps
3. Maintains a {tone} tone throughout
4. Is concise and easy to understand

After drafting, you can use zammad_add_article to add the response to the ticket if approved."""

        @self.mcp.prompt()
        def escalation_summary(group: str | None = None) -> str:
            """Generate a prompt to summarize escalated tickets."""
            group_filter = f" for group '{group}'" if group else ""
            return f"""Please provide a summary of escalated tickets{group_filter}.

Use zammad_search_tickets to find tickets with escalation times set. For each escalated ticket:
1. Ticket number and title
2. Escalation type (first response, update, or close)
3. Time until escalation
4. Current assignee
5. Recommended action

Organize the results by urgency and provide actionable recommendations."""


# Create the server instance
server = ZammadMCPServer()

# Export the MCP server instance
mcp = server.mcp


def _configure_logging() -> None:
    """Configure logging from LOG_LEVEL environment variable.

    Reads LOG_LEVEL environment variable (default: INFO) and configures
    the root logger. Valid values: DEBUG, INFO, WARNING, ERROR, CRITICAL.
    """
    log_level_str = os.getenv("LOG_LEVEL", "INFO").upper()
    valid_levels = {"DEBUG", "INFO", "WARNING", "ERROR", "CRITICAL"}

    if log_level_str not in valid_levels:
        invalid_level = log_level_str  # Store before resetting
        log_level_str = "INFO"
        logger.warning(
            "Invalid LOG_LEVEL '%s', defaulting to INFO. Valid values: %s",
            invalid_level,
            ", ".join(valid_levels),
        )

    log_level = getattr(logging, log_level_str)
    root_logger = logging.getLogger()
    root_logger.setLevel(log_level)

    # Add handler if none exists
    if not root_logger.handlers:
        handler = logging.StreamHandler()
        handler.setFormatter(logging.Formatter("%(asctime)s - %(name)s - %(levelname)s - %(message)s"))
        root_logger.addHandler(handler)


def main() -> None:
    """Main entry point for the server."""
    _configure_logging()
    mcp.run()<|MERGE_RESOLUTION|>--- conflicted
+++ resolved
@@ -419,11 +419,7 @@
     offset = 0
 
     response: dict[str, Any] = {
-<<<<<<< HEAD
-        "items": [item.model_dump() for item in sorted_items],
-=======
         "items": [item.model_dump() for item in sorted_items],  # type: ignore[attr-defined]
->>>>>>> c4605561
         "total": total,
         "count": total,
         "page": page,
@@ -613,36 +609,6 @@
             to control the response size. Articles are returned in chronological order.
             """
             client = self.get_client()
-<<<<<<< HEAD
-# At the top of mcp_zammad/server.py (file-scope):
-class TicketIdGuidanceError(ValueError):
-    def __init__(self, ticket_id: int):
-        super().__init__(
-            f"Ticket ID {ticket_id} not found. "
-            "Use the internal 'id' from search results, not the display 'number'. "
-            "Example: For ticket #65003, search first to find its internal ID."
-        )
-=======
-            try:
-                ticket_data = client.get_ticket(
-                    ticket_id=params.ticket_id,
-                    include_articles=params.include_articles,
-                    article_limit=params.article_limit,
-                    article_offset=params.article_offset,
-                )
-                return Ticket(**ticket_data)
-            except Exception as e:
-                error_msg = str(e).lower()
-                if "not found" in error_msg or "couldn't find" in error_msg:
-                    raise ValueError(
-                        f"Ticket ID {params.ticket_id} not found. "
-                        f"Note: Use the internal 'id' field from search results, not the display 'number'. "
-                        f"Example: For ticket #65003, search first to find its internal ID."
-                    ) from e
-                raise
->>>>>>> c4605561
-
-# …later, inside the MCP tool implementation:
             try:
                 ticket_data = client.get_ticket(
                     ticket_id=params.ticket_id,
@@ -656,6 +622,7 @@
                 if "not found" in error_msg or "couldn't find" in error_msg:
                     raise TicketIdGuidanceError(params.ticket_id) from e
                 raise
+
         @self.mcp.tool(
             annotations={
                 "readOnlyHint": False,
@@ -707,15 +674,7 @@
             except Exception as e:
                 error_msg = str(e).lower()
                 if "not found" in error_msg or "couldn't find" in error_msg:
-<<<<<<< HEAD
                     raise TicketIdGuidanceError(params.ticket_id) from e
-=======
-                    raise ValueError(
-                        f"Ticket ID {params.ticket_id} not found. "
-                        f"Note: Use the internal 'id' field from search results, not the display 'number'. "
-                        f"Example: For ticket #65003, search first to find its internal ID."
-                    ) from e
->>>>>>> c4605561
                 raise
 
         @self.mcp.tool(
@@ -1361,13 +1320,8 @@
 
                 # Format ticket data as readable text
                 lines = [
-<<<<<<< HEAD
                     f"Ticket #{ticket.number} - {ticket.title}",
                     f"ID: {ticket.id}",
-=======
-                    f"Ticket #{ticket.get('number', 'N/A')} - {ticket.get('title', 'No title')}",
-                    f"ID: {ticket.get('id', 'N/A')}",
->>>>>>> c4605561
                     f"State: {state_name}",
                     f"Priority: {priority_name}",
                     f"Customer: {customer_email}",
@@ -1479,16 +1433,11 @@
                             customer.get("email", "Unknown") if isinstance(customer, dict) else str(customer)
                         )
 
-<<<<<<< HEAD
                         title = str(ticket.get("title", "No title"))
                         short = title[:50]
                         suffix = "..." if len(title) > len(short) else ""
                         lines.append(
                             f"  #{ticket.get('number', 'N/A')} (ID: {ticket.get('id', 'N/A')}) - {short}{suffix}"
-=======
-                        lines.append(
-                            f"  #{ticket.get('number', 'N/A')} (ID: {ticket.get('id', 'N/A')}) - {ticket.get('title', 'No title')[:50]}..."
->>>>>>> c4605561
                         )
                         lines.append(f"    Priority: {priority_name}, Customer: {customer_email}")
                         lines.append(f"    Created: {ticket.get('created_at', 'Unknown')}")
@@ -1512,12 +1461,7 @@
             Use the 'id' field from search results, not the 'number' field.
             Example: For "Ticket #65003", use the 'id' value from search results.
             """
-<<<<<<< HEAD
-            return f"""Please analyze ticket with ID {ticket_id} from Zammad.
-Use the zammad_get_ticket tool to retrieve the ticket details including all articles.
-=======
             return f"""Please analyze ticket with ID {ticket_id} from Zammad. Use the zammad_get_ticket tool to retrieve the ticket details including all articles.
->>>>>>> c4605561
 
 After retrieving the ticket, provide:
 1. A summary of the issue
