## [unreleased] - 2025-11-17

### 🚀 Features

- [**breaking**] Add Pydantic request models for MCP tool input validation
- Add zammad-mcp-quality skill for project QA
- Add Conductor workspace configuration (#104)
<<<<<<< HEAD
- **docs**: Add docstring template helper
- **server**: Add title annotations to all tools
- **models**: Add response_format to GetTicketParams
- **server**: Add markdown formatter for ticket details
- **server**: Add response format support to zammad_get_ticket
- **server**: Unify response formats for user and org tools
- **config**: Add transport configuration model with env support
- **main**: Add HTTP transport support via environment config

### Dependencies

- **deps**: Update GitHub/codeql-action digest to 4e94bd1 (v4) (#107)
- **deps**: Update actions/upload-artifact digest to 330a01c (v4) (#108)
- **deps**: Update dependency uv to v0.9.7 (#106)
- **deps**: Update python:3.13-slim Docker digest to 452ed86 (#105)
- **deps**: Update GitHub/codeql-action digest to 0499de3 (v4) (#109)
- **deps**: Update dependency uv to v0.9.9 (#112)
- **deps**: Update docker/metadata-action digest to 318604b (v5.8.0) (#111)
- **deps**: Update astral-sh/setup-uv digest to 5a7eac6 (v7.1.1) (#110)
- **deps**: Update GitHub/codeql-action digest to 014f16e (v4) (#117)

### Documentation

- **server**: Enhance zammad_search_tickets docstring
- **server**: Enhance tool docstrings with MCP compliance
- Add response format section and update MCP version
- **changelog**: Update for MCP audit fixes
- **plan**: Add HTTP transport implementation plan and exclude plans from linting
- **readme**: Add HTTP transport documentation and update stdio note
- **deployment**: Add comprehensive HTTP transport deployment guide
- **env**: Add HTTP transport configuration examples
=======
- *(docs)* Add docstring template helper
- *(server)* Add title annotations to all tools
- *(models)* Add response_format to GetTicketParams
- *(server)* Add markdown formatter for ticket details
- *(server)* Add response format support to zammad_get_ticket
- *(server)* Unify response formats for user and org tools
>>>>>>> ff13174a

### 🐛 Bug Fixes

- Reorganize .gitignore and remove duplicates
- Prevent duplicate kwargs in add_article tool
- Use isoformat() for accurate timezone representation
- Ensure JSON truncation respects limit after adding metadata
- Resolve ticket ID vs number confusion in UX (issue #99)
- Remove markdownlint from Codacy config (requires Docker)
- Resolve Codacy code quality issues
- Resolve ticket resource handler AttributeError with Pydantic models (#103)
<<<<<<< HEAD
- **config**: Remove unsupported pipeline_remediation section from CodeRabbit config
- **server**: Change name to 'zammad_mcp' per MCP convention
- **docs**: Correct docstring template per plan spec
- **server**: Remove redundant 'Zammad' from Search Tickets title
- **docs**: Correct zammad_search_tickets docstring accuracy
- **docs**: Use modern type syntax in docstrings per CLAUDE.md
- **server**: Handle Article objects in ticket markdown formatter
- **tests**: Move imports to top level per CLAUDE.md
- **config**: Add port validation and improve error messages

### Miscellaneous Tasks

- **ai**: Update claude settings
- Fix mypy type checking errors
- Add markdownlint-cli2 integration and reorganize docs
- Update Codacy configuration with improved exclusions
- **configs**: Update configs
- Remove unused setup script and Codacy-related tasks from configuration
- Update coverage threshold to 86% to match current reality
=======
- *(config)* Remove unsupported pipeline_remediation section from CodeRabbit config
- *(server)* Change name to 'zammad_mcp' per MCP convention
- *(docs)* Correct docstring template per plan spec
- *(server)* Remove redundant 'Zammad' from Search Tickets title
- *(docs)* Correct zammad_search_tickets docstring accuracy
- *(docs)* Use modern type syntax in docstrings per CLAUDE.md
- *(server)* Handle Article objects in ticket markdown formatter
- *(tests)* Move imports to top level per CLAUDE.md
>>>>>>> ff13174a

### 💼 Other

- *(deps)* Update mcp to 1.21.1 to fix starlette vulnerability

### 🚜 Refactor

- Move article validation to Pydantic models
- Use proper date types for GetTicketStatsParams
- Add strict validation to forbid extra fields
- Rename ArticleCreate.type to article_type to avoid built-in shadow
- Add type annotation to validator info parameter
- Use keyword arguments in get_ticket call
- Use JSON-safe serialization for create_ticket payload
- Use JSON-safe serialization with aliases for add_article
- Use keyword arguments in search_users and search_organizations
- *(server)* Simplify CHARACTER_LIMIT to constant

### 📚 Documentation

- *(server)* Enhance zammad_search_tickets docstring
- *(server)* Enhance tool docstrings with MCP compliance
- Add response format section and update MCP version
- *(changelog)* Update for MCP audit fixes

### ⚡ Performance

- Optimize code quality and performance

### 🧪 Testing

- Add comprehensive tests for add_article tool with params model
- Use specific ValidationError in negative tests

### ⚙️ Miscellaneous Tasks

- *(ai)* Update claude settings
- Fix mypy type checking errors
- Add markdownlint-cli2 integration and reorganize docs
- Update Codacy configuration with improved exclusions
- *(configs)* Update configs
- Remove unused setup script and Codacy-related tasks from configuration
- Update coverage threshold to 86% to match current reality<|MERGE_RESOLUTION|>--- conflicted
+++ resolved
@@ -1,50 +1,18 @@
-## [unreleased] - 2025-11-17
+## [unreleased]
 
 ### 🚀 Features
 
 - [**breaking**] Add Pydantic request models for MCP tool input validation
 - Add zammad-mcp-quality skill for project QA
 - Add Conductor workspace configuration (#104)
-<<<<<<< HEAD
-- **docs**: Add docstring template helper
-- **server**: Add title annotations to all tools
-- **models**: Add response_format to GetTicketParams
-- **server**: Add markdown formatter for ticket details
-- **server**: Add response format support to zammad_get_ticket
-- **server**: Unify response formats for user and org tools
-- **config**: Add transport configuration model with env support
-- **main**: Add HTTP transport support via environment config
-
-### Dependencies
-
-- **deps**: Update GitHub/codeql-action digest to 4e94bd1 (v4) (#107)
-- **deps**: Update actions/upload-artifact digest to 330a01c (v4) (#108)
-- **deps**: Update dependency uv to v0.9.7 (#106)
-- **deps**: Update python:3.13-slim Docker digest to 452ed86 (#105)
-- **deps**: Update GitHub/codeql-action digest to 0499de3 (v4) (#109)
-- **deps**: Update dependency uv to v0.9.9 (#112)
-- **deps**: Update docker/metadata-action digest to 318604b (v5.8.0) (#111)
-- **deps**: Update astral-sh/setup-uv digest to 5a7eac6 (v7.1.1) (#110)
-- **deps**: Update GitHub/codeql-action digest to 014f16e (v4) (#117)
-
-### Documentation
-
-- **server**: Enhance zammad_search_tickets docstring
-- **server**: Enhance tool docstrings with MCP compliance
-- Add response format section and update MCP version
-- **changelog**: Update for MCP audit fixes
-- **plan**: Add HTTP transport implementation plan and exclude plans from linting
-- **readme**: Add HTTP transport documentation and update stdio note
-- **deployment**: Add comprehensive HTTP transport deployment guide
-- **env**: Add HTTP transport configuration examples
-=======
 - *(docs)* Add docstring template helper
 - *(server)* Add title annotations to all tools
 - *(models)* Add response_format to GetTicketParams
 - *(server)* Add markdown formatter for ticket details
 - *(server)* Add response format support to zammad_get_ticket
 - *(server)* Unify response formats for user and org tools
->>>>>>> ff13174a
+- *(config)* Add transport configuration model with env support
+- *(main)* Add HTTP transport support via environment config
 
 ### 🐛 Bug Fixes
 
@@ -56,27 +24,6 @@
 - Remove markdownlint from Codacy config (requires Docker)
 - Resolve Codacy code quality issues
 - Resolve ticket resource handler AttributeError with Pydantic models (#103)
-<<<<<<< HEAD
-- **config**: Remove unsupported pipeline_remediation section from CodeRabbit config
-- **server**: Change name to 'zammad_mcp' per MCP convention
-- **docs**: Correct docstring template per plan spec
-- **server**: Remove redundant 'Zammad' from Search Tickets title
-- **docs**: Correct zammad_search_tickets docstring accuracy
-- **docs**: Use modern type syntax in docstrings per CLAUDE.md
-- **server**: Handle Article objects in ticket markdown formatter
-- **tests**: Move imports to top level per CLAUDE.md
-- **config**: Add port validation and improve error messages
-
-### Miscellaneous Tasks
-
-- **ai**: Update claude settings
-- Fix mypy type checking errors
-- Add markdownlint-cli2 integration and reorganize docs
-- Update Codacy configuration with improved exclusions
-- **configs**: Update configs
-- Remove unused setup script and Codacy-related tasks from configuration
-- Update coverage threshold to 86% to match current reality
-=======
 - *(config)* Remove unsupported pipeline_remediation section from CodeRabbit config
 - *(server)* Change name to 'zammad_mcp' per MCP convention
 - *(docs)* Correct docstring template per plan spec
@@ -85,7 +32,8 @@
 - *(docs)* Use modern type syntax in docstrings per CLAUDE.md
 - *(server)* Handle Article objects in ticket markdown formatter
 - *(tests)* Move imports to top level per CLAUDE.md
->>>>>>> ff13174a
+- *(config)* Add port validation and improve error messages
+- *(server)* Use proper Request type for health_check endpoint
 
 ### 💼 Other
 
@@ -103,6 +51,8 @@
 - Use JSON-safe serialization with aliases for add_article
 - Use keyword arguments in search_users and search_organizations
 - *(server)* Simplify CHARACTER_LIMIT to constant
+- *(integration)* Improve test helper functions and process management
+- *(test)* Replace bare exception handlers with specific types
 
 ### 📚 Documentation
 
@@ -110,15 +60,28 @@
 - *(server)* Enhance tool docstrings with MCP compliance
 - Add response format section and update MCP version
 - *(changelog)* Update for MCP audit fixes
+- *(plan)* Add HTTP transport implementation plan and exclude plans from linting
+- *(readme)* Add HTTP transport documentation and update stdio note
+- *(deployment)* Add comprehensive HTTP transport deployment guide
+- *(env)* Add HTTP transport configuration examples
+- *(changelog)* Update for HTTP transport feature
+- *(server)* Standardize tool docstrings with Parameters section
 
 ### ⚡ Performance
 
 - Optimize code quality and performance
 
+### 🎨 Styling
+
+- *(server)* Move JSONResponse import to top level and add type annotations
+
 ### 🧪 Testing
 
 - Add comprehensive tests for add_article tool with params model
 - Use specific ValidationError in negative tests
+- *(integration)* Add HTTP transport integration tests
+- *(integration)* Fix HTTP transport tests per CodeRabbit feedback
+- *(integration)* Improve HTTP transport test reliability and coverage
 
 ### ⚙️ Miscellaneous Tasks
 
@@ -128,4 +91,5 @@
 - Update Codacy configuration with improved exclusions
 - *(configs)* Update configs
 - Remove unused setup script and Codacy-related tasks from configuration
-- Update coverage threshold to 86% to match current reality+- Update coverage threshold to 86% to match current reality
+
