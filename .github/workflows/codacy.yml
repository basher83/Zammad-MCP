# This workflow uses actions that are not certified by GitHub.
# They are provided by a third-party and are governed by
# separate terms of service, privacy policy, and support
# documentation.

# This workflow checks out code, performs a Codacy security scan
# and integrates the results with the
# GitHub Advanced Security code scanning feature.  For more information on
# the Codacy security scan action usage and parameters, see
# https://github.com/codacy/codacy-analysis-cli-action.
# For more information on Codacy Analysis CLI in general, see
# https://github.com/codacy/codacy-analysis-cli.

name: Codacy Security Scan

on:
  push:
    branches: [ "main" ]
  pull_request:
    # The branches below must be a subset of the branches above
    branches: [ "main" ]
  schedule:
    - cron: '28 5 * * 4'

permissions:
  contents: read

jobs:
  codacy-security-scan:
    permissions:
      contents: read # for actions/checkout to fetch code
      security-events: write # for github/codeql-action/upload-sarif to upload SARIF results
      actions: read # only required for a private repository by github/codeql-action/upload-sarif to get the Action run status
    name: Codacy Security Scan
    runs-on: ubuntu-latest
    if: github.repository == 'basher83/Zammad-MCP'
    steps:
      # Checkout the repository to the GitHub Actions runner
      - name: Checkout code
        uses: actions/checkout@08c6903cd8c0fde910a37f88322edcfb5dd907a8 # v5

      # Login to Docker Hub to avoid rate limits
      - name: Login to Docker Hub
        uses: docker/login-action@5e57cd118135c172c3672efd75eb46360885c0ef # v3
        if: github.repository == 'basher83/Zammad-MCP' && (github.event_name != 'pull_request' || github.event.pull_request.head.repo.full_name == github.repository)
        with:
          username: ${{ secrets.DOCKERHUB_USERNAME }}
          password: ${{ secrets.DOCKERHUB_TOKEN }}

      # Execute Codacy Analysis CLI and generate a SARIF output with the security issues identified during the analysis
      - name: Run Codacy Analysis CLI
        uses: codacy/codacy-analysis-cli-action@562ee3e92b8e92df8b67e0a5ff8aa8e261919c08 # v4.4.7
        continue-on-error: true
        with:
          # Check https://github.com/codacy/codacy-analysis-cli#project-token to get your project token from your Codacy repository
          # You can also omit the token and run the tools that support default configurations
          project-token: ${{ github.repository == 'basher83/Zammad-MCP' && secrets.CODACY_PROJECT_TOKEN || '' }}
          verbose: true
          output: results.sarif
          format: sarif
          # Adjust severity of non-security issues
          gh-code-scanning-compat: true
          # Force 0 exit code to allow SARIF file generation
          # This will handover control about PR rejection to the GitHub side
          max-allowed-issues: 2147483647
          # Disable Docker-based tools to avoid PMD/Trivy issues
          run-docker-tools: false

      # Check if SARIF file was generated
      - name: Check SARIF file
        id: check_sarif
        if: always()
        run: |
          if [ -f results.sarif ]; then
            echo "sarif_exists=true" >> $GITHUB_OUTPUT
          else
            echo "sarif_exists=false" >> $GITHUB_OUTPUT
            echo "⚠️ No SARIF file generated - likely due to Docker Hub rate limits"
          fi

      # Upload the SARIF file generated in the previous step
      - name: Upload SARIF results file
<<<<<<< HEAD
        uses: github/codeql-action/upload-sarif@16140ae1a102900babc80a33c44059580f687047  # v4
=======
        uses: github/codeql-action/upload-sarif@16140ae1a102900babc80a33c44059580f687047 # v4
>>>>>>> daa12cc8
        if: always() && steps.check_sarif.outputs.sarif_exists == 'true'
        with:
          sarif_file: results.sarif
          category: codacy<|MERGE_RESOLUTION|>--- conflicted
+++ resolved
@@ -80,11 +80,7 @@
 
       # Upload the SARIF file generated in the previous step
       - name: Upload SARIF results file
-<<<<<<< HEAD
-        uses: github/codeql-action/upload-sarif@16140ae1a102900babc80a33c44059580f687047  # v4
-=======
         uses: github/codeql-action/upload-sarif@16140ae1a102900babc80a33c44059580f687047 # v4
->>>>>>> daa12cc8
         if: always() && steps.check_sarif.outputs.sarif_exists == 'true'
         with:
           sarif_file: results.sarif
